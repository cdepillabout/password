--- conflicted
+++ resolved
@@ -70,9 +70,9 @@
   ) where
 
 import Control.Monad (guard)
-import Control.Monad.IO.Class (MonadIO(liftIO))
+import Control.Monad.IO.Class (MonadIO (liftIO))
 import Crypto.Error (throwCryptoError)
-import Crypto.KDF.Argon2 as Argon2 (Options(..), Variant(..), Version(..), hash)
+import Crypto.KDF.Argon2 as Argon2 (Options (..), Variant (..), Version (..), hash)
 import Data.ByteArray (Bytes, constEq, convert)
 import Data.ByteString as B (ByteString, length)
 import Data.ByteString.Base64 (encodeBase64)
@@ -84,16 +84,8 @@
 import qualified Data.Text as T (intercalate, length, split, splitAt)
 import Data.Word (Word32)
 
-<<<<<<< HEAD
-import Data.Password (
-         PasswordCheck(..)
-       , PasswordHash(..)
-       , Salt(..)
-       , mkPassword
-       , unsafeShowPassword
-       )
 import Data.Password.Internal (
-    Password (..),
+    PasswordCheck (..),
     from64,
     readT,
     showT,
@@ -101,22 +93,13 @@
     unsafePad64,
     unsafeRemovePad64,
  )
-=======
 import Data.Password.Types (
-    Password
-  , PasswordHash(..)
-  , mkPassword
-  , unsafeShowPassword
-  , Salt(..)
-  )
-import Data.Password.Internal (
-    PasswordCheck(..)
-  , from64
-  , readT
-  , showT
-  , toBytes
-  )
->>>>>>> e674dd5a
+    Password,
+    PasswordHash (..),
+    Salt (..),
+    mkPassword,
+    unsafeShowPassword,
+ )
 import qualified Data.Password.Internal (newSalt)
 
 
